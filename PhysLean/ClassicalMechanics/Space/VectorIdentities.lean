/-
Copyright (c) 2025 Zhi Kai Pong. All rights reserved.
Released under Apache 2.0 license as described in the file LICENSE.
Authors: Zhi Kai Pong
-/
import PhysLean.ClassicalMechanics.Space.Basic
import Mathlib.Analysis.InnerProductSpace.Calculus

/-!

# VectorIdentities

In this file we define common vector calculus identities based on `Space`.

-/

/-!

## General auxiliary lemmas

-/

section

variable
  {𝕜} [NontriviallyNormedField 𝕜]
  {X} [NormedAddCommGroup X] [NormedSpace 𝕜 X]
  {Y} [NormedAddCommGroup Y] [NormedSpace 𝕜 Y]
  {ι : Type*} [Fintype ι] {Y' : ι → Type*} [∀ i, NormedAddCommGroup (Y' i)]
  [∀ i, NormedSpace 𝕜 (Y' i)] {Φ : X → ∀ i, Y' i} {Φ' : X →L[𝕜] ∀ i, Y' i} {x : X}

lemma ContinousLinearMap.fderiv_pi' (h : DifferentiableAt 𝕜 Φ x) :
    fderiv 𝕜 Φ x = ContinuousLinearMap.pi fun i => (fderiv 𝕜 fun x => Φ x i) x:= by
  apply HasFDerivAt.fderiv
  apply hasFDerivAt_pi''
  intro i
  rw [differentiableAt_pi] at h
  exact (h i).hasFDerivAt

lemma ContDiff.differentiable_fderiv (f : X → Y) (hf : ContDiff 𝕜 2 f) :
    Differentiable 𝕜 (fun x => fderiv 𝕜 f x) := by
  have hf' : ContDiff 𝕜 (1+1) f := hf
  rw [contDiff_succ_iff_fderiv] at hf'
  apply hf'.right.right.differentiable
  decide

lemma fderiv_coord_eq_proj_comp (h : DifferentiableAt 𝕜 Φ x) :
    (fderiv 𝕜 fun x => Φ x i) x = (ContinuousLinearMap.proj i).comp (fderiv 𝕜 Φ x) := by
  rw [ContinousLinearMap.fderiv_pi', ContinuousLinearMap.proj_pi]
  exact h
end

/-!

## Space.deriv lemmas

-/

namespace Space

/-- Derivatives on space distiribute over addition. -/
lemma deriv_add [NormedAddCommGroup M] [NormedSpace ℝ M]
    (f1 f2 : Space d → M) (hf1 : Differentiable ℝ f1) (hf2 : Differentiable ℝ f2) :
    ∂[u] (f1 + f2) = ∂[u] f1 + ∂[u] f2 := by
  unfold deriv
  simp only
  ext x
  rw [fderiv_add']
  rfl
  repeat fun_prop

/-- Derivatives on space distiribute coordinate-wise over addition. -/
lemma deriv_coord_add (f1 f2 : Space d → EuclideanSpace ℝ (Fin d))
    (hf1 : Differentiable ℝ f1) (hf2 : Differentiable ℝ f2) :
    (∂[u] (fun x => f1 x i + f2 x i)) =
      (∂[u] (fun x => f1 x i)) + (∂[u] (fun x => f2 x i)) := by
  unfold deriv
  simp only
  ext x
  rw [fderiv_add]
  simp only [ContinuousLinearMap.add_apply, Pi.add_apply]
  repeat fun_prop

/-- Scalar multiplication on space derivatives. -/
lemma deriv_smul [NormedAddCommGroup M] [NormedSpace ℝ M]
    (f : Space d → M) (k : ℝ) (hf : Differentiable ℝ f) :
    ∂[u] (k • f) = (k • ∂[u] f) := by
  unfold deriv
  ext x
  rw [fderiv_const_smul']
  rfl
  fun_prop

/-- Coordinate-wise scalar multiplication on space derivatives. -/
lemma deriv_coord_smul (f : Space d → EuclideanSpace ℝ (Fin d)) (k : ℝ)
    (hf : Differentiable ℝ f) :
    ∂[u] (fun x => k * f x i) x= (k • ∂[u] (fun x => f x i)) x:= by
  unfold deriv
  rw [fderiv_const_mul]
  simp only [ContinuousLinearMap.coe_smul', Pi.smul_apply, smul_eq_mul]
  fun_prop

/-- Derivatives on space commute with one another. -/
lemma deriv_commute [NormedAddCommGroup M] [NormedSpace ℝ M]
    (f : Space d → M) (hf : ContDiff ℝ 2 f) : ∂[u] (∂[v] f) = ∂[v] (∂[u] f) := by
  unfold deriv
  ext x
  rw [fderiv_clm_apply, fderiv_clm_apply]
  simp only [fderiv_const, Pi.zero_apply, ContinuousLinearMap.comp_zero, zero_add,
    ContinuousLinearMap.flip_apply]
  rw [IsSymmSndFDerivAt.eq]
  apply ContDiffAt.isSymmSndFDerivAt
  exact ContDiff.contDiffAt hf
  simp only [minSmoothness_of_isRCLikeNormedField, le_refl]
  repeat
  · apply Differentiable.differentiableAt
    apply ContDiff.differentiable_fderiv
    exact hf
  · fun_prop

/-- Coordiate functions of fderiv is differentiable. -/
lemma differentiable_fderiv_coord (f : Space → EuclideanSpace ℝ (Fin 3)) (hf : ContDiff ℝ 2 f) :
    Differentiable ℝ (fderiv ℝ fun x => f x i) := by
  have eq : (fderiv ℝ (fun x ↦ f x i))
      = (fun x => (ContinuousLinearMap.proj i).comp (fderiv ℝ f x)) := by
    ext x
    rw [fderiv_coord_eq_proj_comp]
    apply hf.differentiable
    decide
  rw [eq]
  apply Differentiable.clm_comp
  · fun_prop
  · apply ContDiff.differentiable_fderiv
    exact hf

<<<<<<< HEAD
/-- Second derivatives distiribute coordinate-wise over addition (all three components for div). -/
lemma deriv_coord_2nd_add (f : Space → EuclideanSpace ℝ (Fin 3)) (hf : ContDiff ℝ 2 f) :
    ∂[i] (fun x => ∂[u] (fun x => f x u) x + (∂[v] (fun x => f x v) x + ∂[w] (fun x => f x w) x)) =
    (∂[i] (∂[u] (fun x => f x u))) + (∂[i] (∂[v] (fun x => f x v))) +
    (∂[i] (∂[w] (fun x => f x w))) := by
  unfold deriv
  ext x
  rw [fderiv_add, fderiv_add]
  simp only [ContinuousLinearMap.add_apply, Pi.add_apply]
  ring
  repeat
    try apply DifferentiableAt.add
    apply Differentiable.differentiableAt
    apply Differentiable.clm_apply
    · apply differentiable_fderiv_coord
      exact hf
    · fun_prop

/-- Second derivatives distiribute coordinate-wise over subtraction (two components for curl). -/
lemma deriv_coord_2nd_sub (f : Space → EuclideanSpace ℝ (Fin 3)) (hf : ContDiff ℝ 2 f) :
    ∂[u] (fun x => ∂[v] (fun x => f x w) x - ∂[w]  (fun x => f x v) x) =
=======
/-- Second derivatives on space distiribute coordinate-wise over subtraction. -/
lemma deriv_coord_2nd_sub (f : Space → EuclideanSpace ℝ (Fin 3)) (hf : ContDiff ℝ 2 f) :
    ∂[u] ((fun x => ∂[v] (fun x => f x w) x - ∂[w] (fun x => f x v) x)) =
>>>>>>> 4f5c3b25
    (∂[u] (∂[v] (fun x => f x w))) - (∂[u] (∂[w] (fun x => f x v))) := by
  unfold deriv
  ext x
  simp only [Pi.sub_apply]
  rw [fderiv_sub]
  simp only [ContinuousLinearMap.coe_sub', Pi.sub_apply]
  repeat
    apply Differentiable.differentiableAt
    apply Differentiable.clm_apply
    · apply differentiable_fderiv_coord
      exact hf
    · fun_prop

/-!

## Vector calculus identities

-/

lemma laplacian_eq_div_of_grad (f : Space → ℝ) :
    Δ f = ∇ ⬝ ∇ f := by
  unfold laplacian div grad Finset.sum
  simp only [Fin.univ_val_map, List.ofFn_succ, Fin.isValue, Fin.succ_zero_eq_one,
    Fin.succ_one_eq_two, List.ofFn_zero, Multiset.sum_coe, List.sum_cons, List.sum_nil, add_zero,
    coord, basis, EuclideanSpace.basisFun_apply, PiLp.inner_apply, EuclideanSpace.single_apply,
    RCLike.inner_apply, conj_trivial, ite_mul, one_mul, zero_mul, Finset.sum_ite_eq',
    Finset.mem_univ, ↓reduceIte]

lemma div_of_curl_eq_zero (f : Space → EuclideanSpace ℝ (Fin 3)) (hf : ContDiff ℝ 2 f) :
    ∇ ⬝ (∇ × f) = 0 := by
  unfold div curl Finset.sum
  simp only [Fin.isValue, Fin.univ_val_map, List.ofFn_succ, Fin.succ_zero_eq_one,
    Fin.succ_one_eq_two, List.ofFn_zero, Multiset.sum_coe, List.sum_cons, List.sum_nil, add_zero]
  ext x
  simp only [Fin.isValue, coord, basis, EuclideanSpace.basisFun_apply, PiLp.inner_apply,
    EuclideanSpace.single_apply, RCLike.inner_apply, conj_trivial, ite_mul, one_mul, zero_mul,
    Finset.sum_ite_eq', Finset.mem_univ, ↓reduceIte, Pi.zero_apply]
  rw [deriv_coord_2nd_sub, deriv_coord_2nd_sub, deriv_coord_2nd_sub]
  simp only [Fin.isValue, Pi.sub_apply]
  rw [deriv_commute fun x => f x 0, deriv_commute fun x => f x 1,
    deriv_commute fun x => f x 2]
  simp only [Fin.isValue, sub_add_sub_cancel', sub_add_sub_cancel, sub_self]
  repeat
    try apply contDiff_euclidean.mp
    exact hf

lemma curl_of_curl (f : Space → EuclideanSpace ℝ (Fin 3)) (hf : ContDiff ℝ 2 f) :
    ∇ × (∇ × f) = ∇ (∇ ⬝ f) - Δ f := by
  unfold laplacian_vec laplacian div grad curl Finset.sum
  simp only [Fin.isValue, coord, basis, EuclideanSpace.basisFun_apply, PiLp.inner_apply,
    EuclideanSpace.single_apply, RCLike.inner_apply, conj_trivial, ite_mul, one_mul, zero_mul,
    Finset.sum_ite_eq', Finset.mem_univ, ↓reduceIte, Fin.univ_val_map, List.ofFn_succ,
    Fin.succ_zero_eq_one, Fin.succ_one_eq_two, List.ofFn_zero, Multiset.sum_coe, List.sum_cons,
    List.sum_nil, add_zero]
  ext x i
  fin_cases i <;>
  · simp only [Fin.isValue, Fin.reduceFinMk, Pi.sub_apply]
    rw [deriv_coord_2nd_sub, deriv_coord_2nd_sub, deriv_coord_2nd_add]
    rw [deriv_commute fun x => f x 0, deriv_commute fun x => f x 1,
      deriv_commute fun x => f x 2]
    simp only [Fin.isValue, Pi.sub_apply, Pi.add_apply]
    ring
    repeat
      try apply contDiff_euclidean.mp
      exact hf

/-!

## Addition of ∇ operations

-/

lemma grad_add (f1 f2 : Space d → ℝ)
    (hf1 : Differentiable ℝ f1) (hf2 : Differentiable ℝ f2) :
    ∇ (f1 + f2) = ∇ f1 + ∇ f2 := by
  unfold grad
  ext x i
  simp only [Pi.add_apply]
  rw [deriv_add]
  rfl
  exact hf1
  exact hf2

lemma div_add (f1 f2 : Space → EuclideanSpace ℝ (Fin 3))
    (hf1 : Differentiable ℝ f1) (hf2 : Differentiable ℝ f2) :
    ∇ ⬝ (f1 + f2) = ∇ ⬝ f1 + ∇ ⬝ f2 := by
  unfold div Finset.sum
  ext x
  simp only [coord, Pi.add_apply, basis, EuclideanSpace.basisFun_apply, PiLp.inner_apply,
    PiLp.add_apply, EuclideanSpace.single_apply, RCLike.inner_apply, conj_trivial, ite_mul, one_mul,
    zero_mul, Finset.sum_ite_eq', Finset.mem_univ, ↓reduceIte, Fin.univ_val_map, List.ofFn_succ,
    Fin.isValue, Fin.succ_zero_eq_one, Fin.succ_one_eq_two, List.ofFn_zero, Multiset.sum_coe,
    List.sum_cons, List.sum_nil, add_zero]
  repeat rw [deriv_coord_add]
  simp only [Fin.isValue, Pi.add_apply]
  ring
  repeat assumption

lemma curl_add (f1 f2 : Space → EuclideanSpace ℝ (Fin 3))
    (hf1 : Differentiable ℝ f1) (hf2 : Differentiable ℝ f2) :
    ∇ × (f1 + f2) = ∇ × f1 + ∇ × f2 := by
  unfold curl
  ext x i
  fin_cases i <;>
  · simp only [Fin.isValue, coord, Pi.add_apply, basis, EuclideanSpace.basisFun_apply,
    PiLp.inner_apply, PiLp.add_apply, EuclideanSpace.single_apply, RCLike.inner_apply, conj_trivial,
    ite_mul, one_mul, zero_mul, Finset.sum_ite_eq', Finset.mem_univ, ↓reduceIte, Fin.zero_eta]
    repeat rw [deriv_coord_add]
    simp only [Fin.isValue, Pi.add_apply]
    ring
    repeat assumption

/-!

## Scalar multiplication of ∇ operations

-/

lemma grad_smul (f : Space d → ℝ) (k : ℝ)
    (hf : Differentiable ℝ f) :
    ∇ (k • f) = k • ∇ f := by
  unfold grad
  ext x i
  simp only [Pi.smul_apply, smul_eq_mul]
  rw [deriv_smul]
  rfl
  exact hf

lemma div_smul (f : Space → EuclideanSpace ℝ (Fin 3)) (k : ℝ)
    (hf : Differentiable ℝ f) :
    ∇ ⬝ (k • f) = k • ∇ ⬝ f := by
  unfold div Finset.sum
  ext x
  simp only [coord, Pi.smul_apply, basis, EuclideanSpace.basisFun_apply, PiLp.inner_apply,
    PiLp.smul_apply, smul_eq_mul, EuclideanSpace.single_apply, RCLike.inner_apply, conj_trivial,
    ite_mul, one_mul, zero_mul, Finset.sum_ite_eq', Finset.mem_univ, ↓reduceIte, Fin.univ_val_map,
    List.ofFn_succ, Fin.isValue, Fin.succ_zero_eq_one, Fin.succ_one_eq_two, List.ofFn_zero,
    Multiset.sum_coe, List.sum_cons, List.sum_nil, add_zero]
  repeat rw [deriv_coord_smul]
  simp only [Fin.isValue, Pi.smul_apply, smul_eq_mul, mul_add]
  repeat fun_prop

lemma curl_smul (f : Space → EuclideanSpace ℝ (Fin 3)) (k : ℝ)
    (hf : Differentiable ℝ f) :
    ∇ × (k • f) = k • ∇ × f := by
  unfold curl
  ext x i
  fin_cases i <;>
  · simp only [Fin.isValue, coord, Pi.smul_apply, basis, EuclideanSpace.basisFun_apply,
    PiLp.inner_apply, PiLp.smul_apply, smul_eq_mul, EuclideanSpace.single_apply, RCLike.inner_apply,
    conj_trivial, ite_mul, one_mul, zero_mul, Finset.sum_ite_eq', Finset.mem_univ, ↓reduceIte,
    Fin.zero_eta]
    rw [deriv_coord_smul, deriv_coord_smul, mul_sub]
    simp only [Fin.isValue, Pi.smul_apply, smul_eq_mul]
    repeat fun_prop

/-!

## Linearity of div and curl

-/

variable {W} [NormedAddCommGroup W] [NormedSpace ℝ W]

lemma div_linear_map (f : W → Space 3 → EuclideanSpace ℝ (Fin 3))
    (hf : ∀ w, Differentiable ℝ (f w))
    (hf' : IsLinearMap ℝ f) :
    IsLinearMap ℝ (fun w => ∇ ⬝ (f w)) := by
  constructor
  · intro w w'
    rw [hf'.map_add]
    rw [div_add]
    repeat fun_prop
  · intros k w
    rw [hf'.map_smul]
    rw [div_smul]
    fun_prop

lemma curl_linear_map (f : W → Space 3 → EuclideanSpace ℝ (Fin 3))
    (hf : ∀ w, Differentiable ℝ (f w))
    (hf' : IsLinearMap ℝ f) :
    IsLinearMap ℝ (fun w => ∇ × (f w)) := by
  constructor
  · intro w w'
    rw [hf'.map_add]
    rw [curl_add]
    repeat fun_prop
  · intros k w
    rw [hf'.map_smul]
    rw [curl_smul]
    fun_prop<|MERGE_RESOLUTION|>--- conflicted
+++ resolved
@@ -133,7 +133,6 @@
   · apply ContDiff.differentiable_fderiv
     exact hf
 
-<<<<<<< HEAD
 /-- Second derivatives distiribute coordinate-wise over addition (all three components for div). -/
 lemma deriv_coord_2nd_add (f : Space → EuclideanSpace ℝ (Fin 3)) (hf : ContDiff ℝ 2 f) :
     ∂[i] (fun x => ∂[u] (fun x => f x u) x + (∂[v] (fun x => f x v) x + ∂[w] (fun x => f x w) x)) =
@@ -155,11 +154,6 @@
 /-- Second derivatives distiribute coordinate-wise over subtraction (two components for curl). -/
 lemma deriv_coord_2nd_sub (f : Space → EuclideanSpace ℝ (Fin 3)) (hf : ContDiff ℝ 2 f) :
     ∂[u] (fun x => ∂[v] (fun x => f x w) x - ∂[w]  (fun x => f x v) x) =
-=======
-/-- Second derivatives on space distiribute coordinate-wise over subtraction. -/
-lemma deriv_coord_2nd_sub (f : Space → EuclideanSpace ℝ (Fin 3)) (hf : ContDiff ℝ 2 f) :
-    ∂[u] ((fun x => ∂[v] (fun x => f x w) x - ∂[w] (fun x => f x v) x)) =
->>>>>>> 4f5c3b25
     (∂[u] (∂[v] (fun x => f x w))) - (∂[u] (∂[w] (fun x => f x v))) := by
   unfold deriv
   ext x
