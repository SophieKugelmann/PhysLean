/-
Copyright (c) 2025 Zhi Kai Pong. All rights reserved.
Released under Apache 2.0 license as described in the file LICENSE.
Authors: Zhi Kai Pong
-/
import PhysLean.Electromagnetism.Homogeneous
import PhysLean.ClassicalMechanics.WaveEquation.Basic
import PhysLean.ClassicalMechanics.Space.VectorIdentities
/-!
# Electromagnetism wave equation

The electromagnetic wave eqaution as a consequence of the charge and current free
Maxwell's Equations in homogeneous isotropic medium.

-/

namespace Electromagnetism

open Space
open Time
open ClassicalMechanics

variable (OM : OpticalMedium)

local notation "ε" => OM.ε
local notation "μ" => OM.μ

/-- The electromagnetic wave equation for electric field. -/
theorem waveEquation_electricField_of_freeMaxwellEquations
    (E : ElectricField) (B : MagneticField) (h : OM.FreeMaxwellEquations E B)
    (hE : ContDiff ℝ 2 ↿E) (hB : ContDiff ℝ 2 ↿B) :
    WaveEquation E t x ((√(μ • ε))⁻¹) := by
  rw [WaveEquation, ← Real.sqrt_inv, Real.sq_sqrt]
  have hdt : ∀ t, (∂ₜ (fun t => E t x) t) = (μ • ε)⁻¹ • (∇ × B t) x := by
    intro t
    rw [OM.ampereLaw_of_free E B]
    · simp [← smul_assoc, mul_assoc, OM.mu_ge_zero, ne_of_gt, OM.eps_ge_zero, h]
    · exact h
  have hdt2 : ∂ₜ (fun t => ∂ₜ (fun t => E t x) t) t =
      ∂ₜ (fun t => (μ • ε)⁻¹ • (∇ × B t) x) t := by aesop
  rw [hdt2]
  have hd0 : (∇ ⬝ (E t)) = 0 := by
    ext x
    simp [OM.gaussLawElectric_of_free E B, h]
  have hlpE : Δ (E t) = - ((fun x => ∇ (∇ ⬝ (E t)) - Δ (E t)) x) := by simp [hd0]
  rw [hlpE, ← curl_of_curl]
  have hcE : curl (E t) = fun x => - ∂ₜ (fun t => B t x) t := by
    funext x
    simp [OM.faradayLaw_of_free E B, h]
  rw [hcE]
  have hcn : curl (fun x => -∂ₜ (fun t => B t x) t) =
      - curl (fun x => ∂ₜ (fun t => B t x) t) := by
    trans - (1:ℝ) • curl (fun x => ∂ₜ (fun t => B t x) t)
    rw [← curl_smul, neg_smul, one_smul]
    rfl
    · exact fun x ↦ fderiv_curry_differentiableAt_fst_comp_snd (hf := hB) ..
    · exact neg_one_smul ..
  simp only [smul_eq_mul, mul_inv_rev, hcn, Pi.neg_apply, neg_neg]
  rw [← time_deriv_curl_commute]
  have hdt_smul : ∂ₜ (fun t => (OM.ε⁻¹ * OM.μ⁻¹) • curl (B t) x) t =
      (OM.ε⁻¹ * OM.μ⁻¹) • ∂ₜ (fun t => curl (B t) x) t := by
    rw [deriv_smul]
    unfold curl Space.deriv coord basis
    simp only [Fin.isValue, EuclideanSpace.basisFun_apply, PiLp.inner_apply,
      EuclideanSpace.single_apply, RCLike.inner_apply, conj_trivial, ite_mul, one_mul, zero_mul,
      Finset.sum_ite_eq', Finset.mem_univ, ↓reduceIte]
    apply differentiable_pi''
    intro i
    fin_cases i <;> fun_prop
  rw [hdt_smul, sub_self]
  · exact hB
  · exact hE.uncurry ..
  · rw [inv_nonneg]
    exact smul_nonneg (le_of_lt OM.mu_ge_zero) (le_of_lt OM.eps_ge_zero)

/-- The electromagnetic wave equation for magnetic field. -/
theorem waveEquation_magneticField_of_freeMaxwellEquations
    (E : ElectricField) (B : MagneticField) (h : OM.FreeMaxwellEquations E B)
    (hE : ContDiff ℝ 2 ↿E) (hB : ContDiff ℝ 2 ↿B) :
    WaveEquation B t x ((√(μ • ε))⁻¹) := by
  rw [WaveEquation, ← Real.sqrt_inv, Real.sq_sqrt]
  have hdt : ∀ t, (∂ₜ (fun t => B t x) t) = - (∇ × E t) x := by
    intro t
    rwa [OM.faradayLaw_of_free E B, neg_neg]
  have hdt2 : ∂ₜ (fun t => ∂ₜ (fun t => B t x) t) t =
      - ∂ₜ (fun t => (∇ × E t) x) t := by
    trans - (1:ℝ) • ∂ₜ (fun t => (∇ × E t) x) t
    rw [← deriv_smul]
    simp only [neg_smul, one_smul]
    congr
    funext t
    rw [hdt]
    · unfold curl Space.deriv coord basis
      simp only [Fin.isValue, EuclideanSpace.basisFun_apply, PiLp.inner_apply,
        EuclideanSpace.single_apply, RCLike.inner_apply, conj_trivial, ite_mul, one_mul, zero_mul,
        Finset.sum_ite_eq', Finset.mem_univ, ↓reduceIte]
      apply differentiable_pi''
      intro i
      fin_cases i <;> fun_prop
    simp
  rw [hdt2]
  have hd0 : (∇ ⬝ (B t)) = 0 := by
    ext x
    simp [Pi.zero_apply, OM.gaussLawMagnetic_of_free E B, h]
  have hlpB : Δ (B t) = - ((fun x => ∇ (∇ ⬝ (B t)) - Δ (B t)) x) := by simp [hd0]
  rw [hlpB, ← curl_of_curl]
  have hcB : curl (B t) = OM.μ • OM.ε • fun x => ∂ₜ (fun t => E t x) t := by
    funext x
    rw [OM.ampereLaw_of_free E B]
    · rfl
    · exact h
  rw [hcB]
  have hcn : (OM.μ • OM.ε)⁻¹ • (-(fun x =>
      curl (OM.μ • OM.ε • fun x => ∂ₜ (fun t => E t x) t)) x) x =
      - curl (fun x => ∂ₜ (fun t => E t x) t) x := by
    simp only [smul_eq_mul, mul_inv_rev, Pi.neg_apply, smul_neg, neg_inj]
    change ((OM.ε⁻¹ * OM.μ⁻¹) • (curl (OM.μ • OM.ε • fun x => ∂ₜ (fun t => E t x) t))) x = _
    rw [← curl_smul]
    simp only [← smul_assoc, smul_eq_mul, mul_assoc, ne_eq, OM.mu_ge_zero, ne_of_gt,
      not_false_eq_true, inv_mul_cancel_left₀, OM.eps_ge_zero, inv_mul_cancel₀, one_smul]
    · unfold Time.deriv
      rw [← smul_assoc]
      change Differentiable ℝ (fun x => (OM.μ • OM.ε) • (fderiv ℝ (fun t => E t x) t) 1)
      fun_prop
  rw [time_deriv_curl_commute, hcn, sub_self]
  · exact hE
  · exact hB.uncurry (x := t)
  · rw [inv_nonneg]
    exact smul_nonneg (le_of_lt OM.mu_ge_zero) (le_of_lt OM.eps_ge_zero)

/-- An electric plane wave travelling in the direction of `s` with propagation speed `c`. -/
@[nolint unusedArguments]
noncomputable def electricPlaneWave (E₀ : ℝ → EuclideanSpace ℝ (Fin 3))
    (c : ℝ) (s : Space) (hs : inner ℝ s s = (1:ℝ)) : ElectricField :=
    planeWave E₀ c s hs

/-- A magnetic plane wave travelling in the direction of `s` with propagation speed `c`. -/
@[nolint unusedArguments]
noncomputable def magneticPlaneWave (B₀ : ℝ → EuclideanSpace ℝ (Fin 3))
    (c : ℝ) (s : Space) (hs : inner ℝ s s = (1:ℝ)) : MagneticField :=
    planeWave B₀ c s hs

/-- An electric plane wave minus a constant field is transverse for all x. -/
lemma transverse_upto_time_fun_of_eq_electricPlaneWave {E₀ : ℝ → EuclideanSpace ℝ (Fin 3)}
    {s : Space} {hs : inner ℝ s s = 1} {E : ElectricField}
    {B : MagneticField} (hEwave : E = electricPlaneWave E₀ c s hs)
    (h' : Differentiable ℝ E₀) (hm : OM.FreeMaxwellEquations E B) :
    ∃ (c : Time → EuclideanSpace ℝ (Fin 3)), ∀ t x, inner ℝ (E t x) s = inner ℝ (c t) s := by
  have E'eqdivE : ∀ t x y, inner ℝ (fderiv ℝ (E t) x y) s = inner ℝ y s * (∇ ⬝ (E t)) x := by
    intro t x y
    rw [hEwave, electricPlaneWave]
    unfold planeWave div coord basis Space.deriv
    rw [PiLp.inner_apply]
    simp [-PiLp.inner_apply]
    conv_lhs =>
      enter [2, i]
      rw [wave_fderiv_inner_eq_inner_fderiv_proj h']
    rw [← Finset.mul_sum]
    simp
  have E'eqzero : ∀ t x, fderiv ℝ (fun x => (inner ℝ (E t x) s)) x = 0 := by
    intro t x
    ext y
    rw [fderiv_inner_apply]
    simp [-PiLp.inner_apply]
    rw [E'eqdivE]
    rw [OM.gaussLawElectric_of_free E B]
    simp only [PiLp.inner_apply, RCLike.inner_apply, conj_trivial, mul_zero]
    exact hm
    rw [hEwave, electricPlaneWave]
    unfold planeWave
    apply Differentiable.comp
    fun_prop
    exact fun x => wave_differentiable
    fun_prop
  use fun t => E t 0
  intro t x
  have hx' := E'eqzero t
  apply is_const_of_fderiv_eq_zero at hx'
  rw [hx' x 0]
  apply Differentiable.inner
  rw [hEwave, electricPlaneWave]
  unfold planeWave
  apply Differentiable.comp
  fun_prop
  exact fun x => wave_differentiable
  fun_prop

/-- An magnetic plane wave minus a constant field is transverse for all x. -/
lemma transverse_upto_time_fun_of_eq_magneticPlaneWave {B₀ : ℝ → EuclideanSpace ℝ (Fin 3)}
    {s : Space} {hs : inner ℝ s s = 1} {E : ElectricField}
    {B : MagneticField} (hBwave : B = magneticPlaneWave B₀ c s hs)
    (h' : Differentiable ℝ B₀) (hm : OM.FreeMaxwellEquations E B) :
    ∃ (c : Time → EuclideanSpace ℝ (Fin 3)), ∀ t x, inner ℝ (B t x) s = inner ℝ (c t) s := by
  have B'eqdivB : ∀ t x y, inner ℝ (fderiv ℝ (B t) x y) s = inner ℝ y s * (∇ ⬝ (B t)) x := by
    intro t x y
    rw [hBwave, magneticPlaneWave]
    unfold planeWave div coord basis Space.deriv
    rw [PiLp.inner_apply]
    simp [-PiLp.inner_apply]
    conv_lhs =>
      enter [2, i]
      rw [wave_fderiv_inner_eq_inner_fderiv_proj h']
    rw [← Finset.mul_sum]
    simp
  have B'eqzero : ∀ t x, fderiv ℝ (fun x => (inner ℝ (B t x) s)) x = 0 := by
    intro t x
    ext y
    rw [fderiv_inner_apply]
    simp [-PiLp.inner_apply]
    rw [B'eqdivB]
    rw [OM.gaussLawMagnetic_of_free E B]
    simp only [PiLp.inner_apply, RCLike.inner_apply, conj_trivial, mul_zero]
    exact hm
    rw [hBwave, magneticPlaneWave]
    unfold planeWave
    apply Differentiable.comp
    fun_prop
    exact fun x => wave_differentiable
    fun_prop
  use fun t => B t 0
  intro t x
  have hx' := B'eqzero t
  apply is_const_of_fderiv_eq_zero at hx'
  rw [hx' x 0]
  apply Differentiable.inner
  rw [hBwave, magneticPlaneWave]
  unfold planeWave
  apply Differentiable.comp
  fun_prop
  exact fun x => wave_differentiable
  fun_prop

/-- The time derivative of a magnetic planewave induces an electric field with
time derivative equal to `- s ⨯ₑ₃ B'`. -/
lemma time_deriv_electricPlaneWave_eq_cross_time_deriv_magneticPlaneWave
    {t : Time} {x : Space} {B₀ : ℝ → EuclideanSpace ℝ (Fin 3)}
    {s : Space} {hs : inner ℝ s s = 1} {E : ElectricField} {B : MagneticField}
    (hc : c = (√(μ • ε))⁻¹) (hBwave : B = magneticPlaneWave B₀ c s hs)
    (h' : Differentiable ℝ B₀) (hm : OM.FreeMaxwellEquations E B) :
    ∂ₜ (fun t => E t x) t = - (√(μ • ε))⁻¹ • (s ⨯ₑ₃ (∂ₜ (fun t => B t x) t)) := by
  have hdt : ∀ t, (∂ₜ (fun t => E t x) t) = (μ • ε)⁻¹ • (∇ × B t) x := by
    intro t
    rw [OM.ampereLaw_of_free E B]
    simp only [smul_eq_mul, _root_.mul_inv_rev, ← smul_assoc, mul_assoc, ne_eq, OM.mu_ge_zero,
      ne_of_gt, not_false_eq_true, inv_mul_cancel_left₀, OM.eps_ge_zero, inv_mul_cancel₀, one_smul]
    exact hm
  rw [hdt, hBwave, magneticPlaneWave, ← hc, crossProduct]
  unfold planeWave curl coord basis Space.deriv
  ext i
  fin_cases i <;>
  · rw [← Real.sq_sqrt (inv_nonneg_of_nonneg (le_of_lt (smul_pos OM.mu_ge_zero OM.eps_ge_zero))),
      Real.sqrt_inv, ← hc]
    simp [-PiLp.inner_apply, ← mul_assoc, OM.mu_ge_zero, OM.eps_ge_zero, ne_of_gt]
    rw [mul_sub, pow_two,
      mul_assoc, space_fderiv_of_inner_product_wave_eq_space_fderiv h',
      mul_assoc, space_fderiv_of_inner_product_wave_eq_space_fderiv h']
    ring

/-- The time derivative of an electric planewave induces a magnetic field with
time derivative equal to `s ⨯ₑ₃ E'`. -/
lemma time_deriv_magneticPlaneWave_eq_cross_time_deriv_electricPlaneWave
    {t : Time} {x : Space} {E₀ : ℝ → EuclideanSpace ℝ (Fin 3)}
    {s : Space} {hs : inner ℝ s s = 1} {E : ElectricField} {B : MagneticField}
    (hc : c = (√(μ • ε))⁻¹) (hEwave : E = electricPlaneWave E₀ c s hs)
    (h' : Differentiable ℝ E₀) (hm : OM.FreeMaxwellEquations E B) :
    ∂ₜ (fun t => B t x) t = (√(μ • ε)) • (s ⨯ₑ₃ (∂ₜ (fun t => E t x) t)) := by
  have h : (√(μ • ε)) = c⁻¹ := by
    rw [hc]
    simp
  have hc_non_zero : c ≠ 0 := by
    rw [hc]
    simp [ne_of_gt, OM.mu_ge_zero, OM.eps_ge_zero]
  rw [← neg_neg (∂ₜ (fun t => B t x) t),
      ← OM.faradayLaw_of_free E B, hEwave, electricPlaneWave, h, crossProduct]
  unfold planeWave curl coord basis Space.deriv
  ext i
  fin_cases i <;>
  · simp [-PiLp.inner_apply]
    rw [← mul_right_inj' hc_non_zero, mul_sub,
      space_fderiv_of_inner_product_wave_eq_space_fderiv h',
      space_fderiv_of_inner_product_wave_eq_space_fderiv h',
      ← mul_assoc, mul_inv_cancel₀ hc_non_zero]
    ring
  exact hm

/-- A magnetic planewave induces an electric field equal to `- s ⨯ₑ₃ B` plus a constant field. -/
lemma electricPlaneWave_eq_cross_magneticPlaneWave_upto_space_fun
    {B₀ : ℝ → EuclideanSpace ℝ (Fin 3)} {s : Space} {hs : inner ℝ s s = 1}
    {E : ElectricField} {B : MagneticField} (hc : c = (√(μ • ε))⁻¹)
    (hBwave : B = magneticPlaneWave B₀ c s hs) (h' : Differentiable ℝ B₀)
    (hm : OM.FreeMaxwellEquations E B) (hE : Differentiable ℝ ↿E) :
    ∃ (c : Space → EuclideanSpace ℝ (Fin 3)), ∀ t x,
    (E t x) = - (√(μ • ε))⁻¹ • (s ⨯ₑ₃ (B t x)) + c x := by
  have h : ∀ t x, ∂ₜ (fun t => (E t x)) t + (√(μ • ε))⁻¹ • ∂ₜ (fun t => s ⨯ₑ₃ (B t x)) t = 0 := by
    intro t x
<<<<<<< HEAD
    rw [time_deriv_electricPlaneWave_eq_cross_time_deriv_magneticPlaneWave
=======
    rw [deriv_smul, time_deriv_electricPlaneWave_eq_cross_time_deriv_magneticPlaneWave
>>>>>>> b07ba683
        OM hc hBwave h' hm]
    rw [time_deriv_cross_commute]
    simp only [smul_eq_mul, neg_smul, neg_add_cancel]
    · exact time_differentiable_of_eq_planewave h' hBwave
  unfold Time.deriv at h
  have hderiv : ∀ t x, _root_.deriv (fun t => (E t x) +
      (√(μ • ε))⁻¹ • (s ⨯ₑ₃ (B t x))) t = 0 := by
    intro t x
    rw [_root_.deriv_add, _root_.deriv_smul]
    simp_all
    · fun_prop
    · exact crossProduct_time_differentiable_of_right_eq_planewave h' hBwave
    · exact function_differentiableAt_fst (hf := by fun_prop) ..
    · apply DifferentiableAt.const_smul
      exact crossProduct_time_differentiable_of_right_eq_planewave h' hBwave
  use fun x => (E 0 x) + (√(μ • ε))⁻¹ • (s ⨯ₑ₃ B 0 x)
  intro t x
  have ht' := fun t => hderiv t x
  apply is_const_of_deriv_eq_zero at ht'
  simp only
  rw [ht' 0 t]
  simp only [smul_eq_mul, neg_smul, neg_add_cancel_comm_assoc]
  · intro x
    apply DifferentiableAt.add
    · exact function_differentiableAt_fst (hf := by fun_prop) ..
    · apply DifferentiableAt.const_smul
      exact crossProduct_time_differentiable_of_right_eq_planewave h' hBwave

/-- An electric planewave induces an magnetic field equal to `s ×₃ E` plus a constant field. -/
lemma magneticPlaneWave_eq_cross_electricPlaneWave_upto_space_fun
    {E₀ : ℝ → EuclideanSpace ℝ (Fin 3)} {s : Space} {hs : inner ℝ s s = (1:ℝ)}
    {E : ElectricField} {B : MagneticField} (hc : c = (√(μ • ε))⁻¹)
    (hEwave : E = electricPlaneWave E₀ c s hs) (h' : Differentiable ℝ E₀)
    (hm : OM.FreeMaxwellEquations E B) (hB : Differentiable ℝ ↿B) :
    ∃ (c : Space → EuclideanSpace ℝ (Fin 3)), ∀ t x,
    (B t x) = (√(μ • ε)) • (s ⨯ₑ₃ (E t x)) + c x := by
  have h : ∀ t x, ∂ₜ (fun t => (B t x)) t -
      (√(μ • ε)) • ∂ₜ (fun t => s ⨯ₑ₃ (E t x)) t = 0 := by
    intro t x
    rw [time_deriv_magneticPlaneWave_eq_cross_time_deriv_electricPlaneWave
        OM hc hEwave h' hm]
    rw [time_deriv_cross_commute]
    simp only [smul_eq_mul, sub_self]
    · exact time_differentiable_of_eq_planewave h' hEwave
  unfold Time.deriv at h
  have hderiv : ∀ t x, fderiv ℝ (fun t => (B t x) -
      (√(μ • ε)) • (s ⨯ₑ₃ (E t x))) t = 0 := by
    intro t x
    ext1
    rw [fderiv_sub]
    rw [fderiv_const_smul]
    change (fderiv ℝ (fun t => B t x) t 1) -
        ((√(μ • ε)) • fderiv ℝ (fun t => (s ⨯ₑ₃ (E t x))) t 1) = _
    rw [h]
    simp only [PiLp.zero_apply, ContinuousLinearMap.zero_apply]
    · exact crossProduct_time_differentiable_of_right_eq_planewave h' hEwave
    · exact function_differentiableAt_fst (hf := by fun_prop) ..
    · apply DifferentiableAt.const_smul
      exact crossProduct_time_differentiable_of_right_eq_planewave h' hEwave
  use fun x => (B 0 x) - (√(μ • ε)) • (s ⨯ₑ₃ E 0 x)
  intro t x
  have ht' := fun t => hderiv t x
  apply is_const_of_fderiv_eq_zero at ht'
  simp only
  rw [ht' 0 t]
  simp only [smul_eq_mul, WithLp.equiv_smul, map_smul, LinearMap.smul_apply,
    WithLp.equiv_symm_smul, add_sub_cancel]
  · intro x
    apply DifferentiableAt.sub
    · exact function_differentiableAt_fst (hf := by fun_prop) ..
    · apply DifferentiableAt.const_smul
      exact crossProduct_time_differentiable_of_right_eq_planewave h' hEwave

/-- The electric field of an EMwave minus a constant field is transverse. -/
theorem electricField_transverse_upto_const_of_EMwave {s : Space} {hs : inner ℝ s s = 1}
    {E₀ : ℝ → EuclideanSpace ℝ (Fin 3)} {B₀ : ℝ → EuclideanSpace ℝ (Fin 3)}
    {E : ElectricField} {B : MagneticField} (hc : c = (√(μ • ε))⁻¹)
    (hEwave : E = electricPlaneWave E₀ c s hs)
    (hBwave : B = magneticPlaneWave B₀ c s hs)
    (hE' : Differentiable ℝ E₀) (hB' : Differentiable ℝ B₀)
    (hm : OM.FreeMaxwellEquations E B) :
    ∃ (c : EuclideanSpace ℝ (Fin 3)), ∀ t x, inner ℝ (E t x - c) s = 0 := by
  have hdifferentiableE := differentiable_uncurry_of_eq_planewave hEwave hE'
  have hct := transverse_upto_time_fun_of_eq_electricPlaneWave OM hEwave hE' hm
  have hcx' := electricPlaneWave_eq_cross_magneticPlaneWave_upto_space_fun
    OM hc hBwave hB' hm hdifferentiableE
  obtain ⟨ct, hct⟩ := hct
  obtain ⟨cx, hcx'⟩ := hcx'
  have hcx : ∀ t x, inner ℝ (E t x) s = inner ℝ (cx x) s := by
    intro t x
    rw [hcx']
    simp only [smul_eq_mul, neg_smul, PiLp.inner_apply, PiLp.add_apply, PiLp.neg_apply,
      PiLp.smul_apply, WithLp.equiv_symm_pi_apply, RCLike.inner_apply, conj_trivial]
    rw [crossProduct, Finset.sum, Finset.sum]
    simp only [Nat.succ_eq_add_one, Nat.reduceAdd, Fin.isValue, LinearMap.mk₂_apply,
      WithLp.equiv_pi_apply, Fin.univ_val_map, List.ofFn_succ, Matrix.cons_val_zero,
      Matrix.cons_val_succ, Fin.succ_zero_eq_one, Matrix.cons_val_fin_one, Fin.succ_one_eq_two,
      List.ofFn_zero, Multiset.sum_coe, List.sum_cons, List.sum_nil, add_zero]
    ring
  use cx 0
  intro t x
  rw [inner_sub_left]
  rw [hct]
  rw [← hcx t 0, ← hct t 0]
  simp

/-- The magnetic field of an EMwave minus a constant field is transverse. -/
theorem magneticField_transverse_upto_const_of_EMwave {s : Space} {hs : inner ℝ s s = 1}
    {E₀ : ℝ → EuclideanSpace ℝ (Fin 3)} {B₀ : ℝ → EuclideanSpace ℝ (Fin 3)}
    {E : ElectricField} {B : MagneticField} (hc : c = (√(μ • ε))⁻¹)
    (hEwave : E = electricPlaneWave E₀ c s hs)
    (hBwave : B = magneticPlaneWave B₀ c s hs)
    (hE' : Differentiable ℝ E₀) (hB' : Differentiable ℝ B₀)
    (hm : OM.FreeMaxwellEquations E B) :
    ∃ (c : EuclideanSpace ℝ (Fin 3)), ∀ t x, inner ℝ (B t x - c) s = 0 := by
  have hdifferentiableB := differentiable_uncurry_of_eq_planewave hBwave hB'
  have hct := transverse_upto_time_fun_of_eq_magneticPlaneWave OM hBwave hB' hm
  have hcx' := magneticPlaneWave_eq_cross_electricPlaneWave_upto_space_fun
    OM hc hEwave hE' hm hdifferentiableB
  obtain ⟨ct, hct⟩ := hct
  obtain ⟨cx, hcx'⟩ := hcx'
  have hcx : ∀ t x, inner ℝ (B t x) s = inner ℝ (cx x) s := by
    intro t x
    rw [hcx']
    simp only [smul_eq_mul, neg_smul, PiLp.inner_apply, PiLp.add_apply, PiLp.neg_apply,
      PiLp.smul_apply, WithLp.equiv_symm_pi_apply, RCLike.inner_apply, conj_trivial]
    rw [crossProduct, Finset.sum, Finset.sum]
    simp only [Nat.succ_eq_add_one, Nat.reduceAdd, Fin.isValue, WithLp.equiv_smul, map_smul,
      LinearMap.smul_apply, LinearMap.mk₂_apply, WithLp.equiv_pi_apply, Pi.smul_apply, smul_eq_mul,
      Fin.univ_val_map, List.ofFn_succ, Matrix.cons_val_zero, Matrix.cons_val_succ,
      Fin.succ_zero_eq_one, Matrix.cons_val_fin_one, Fin.succ_one_eq_two, List.ofFn_zero,
      Multiset.sum_coe, List.sum_cons, List.sum_nil, add_zero]
    ring
  use cx 0
  intro t x
  rw [inner_sub_left]
  rw [hct]
  rw [← hcx t 0, ← hct t 0]
  simp

/-- `E + s ⨯ₑ₃ B` is constant for an EMwave. -/
lemma electricField_add_s_cross_magneticField_eq_const_of_EMwave
    {s : Space} {hs : inner ℝ s s = 1}
    {E₀ : ℝ → EuclideanSpace ℝ (Fin 3)} {B₀ : ℝ → EuclideanSpace ℝ (Fin 3)}
    {E : ElectricField} {B : MagneticField} (hc : c = (√(μ • ε))⁻¹)
    (hEwave : E = electricPlaneWave E₀ c s hs)
    (hBwave : B = magneticPlaneWave B₀ c s hs)
    (hE' : Differentiable ℝ E₀) (hB' : Differentiable ℝ B₀)
    (hm : OM.FreeMaxwellEquations E B) :
    ∃ (Ec : EuclideanSpace ℝ (Fin 3)), ∀ t x,
    (E t x) + (√(μ • ε))⁻¹ • (s ⨯ₑ₃ (B t x)) = Ec := by
  have hc_non_zero : c ≠ 0 := by
    rw [hc]
    simp [ne_of_gt, OM.mu_ge_zero, OM.eps_ge_zero]
  have hcuE' : ∃ (Ecu : ℝ → EuclideanSpace ℝ (Fin 3)), ∀ t x,
      (E t x) + (√(μ • ε))⁻¹ • (s ⨯ₑ₃ (B t x)) = Ecu (inner ℝ x s - c * t) := by
    use fun u => E₀ u + (√(μ • ε))⁻¹ • (s ⨯ₑ₃ B₀ u)
    intro t x
    rw [hEwave, hBwave, electricPlaneWave, magneticPlaneWave, planeWave, planeWave]
  have hdifferentiableE := differentiable_uncurry_of_eq_planewave hEwave hE'
  have hcxE' := electricPlaneWave_eq_cross_magneticPlaneWave_upto_space_fun
    OM hc hBwave hB' hm hdifferentiableE
  obtain ⟨Ecx, hcxE''⟩ := hcxE'
  obtain ⟨Ecu, hcuE⟩ := hcuE'
  have hcxE : ∀ t x, (E t x) + (√(μ • ε))⁻¹ • (s ⨯ₑ₃ (B t x)) = Ecx x := by
    simp [hcxE'']
  use Ecu 0
  intro t x
  rw [hcxE]
  have hu : inner ℝ x s - c * (c⁻¹ * inner ℝ x s) = 0 := by
    rw [← mul_assoc]
    simp [hc_non_zero]
  rw [← hu, ← hcuE (c⁻¹ * inner ℝ x s) x, hcxE]

/-- `B - s ⨯ₑ₃ E` is constant for an EMwave. -/
lemma magneticField_sub_s_cross_electricField_eq_const_of_EMwave
    {s : Space} {hs : inner ℝ s s = 1}
    {E₀ : ℝ → EuclideanSpace ℝ (Fin 3)} {B₀ : ℝ → EuclideanSpace ℝ (Fin 3)}
    {E : ElectricField} {B : MagneticField} (hc : c = (√(μ • ε))⁻¹)
    (hEwave : E = electricPlaneWave E₀ c s hs)
    (hBwave : B = magneticPlaneWave B₀ c s hs)
    (hE' : Differentiable ℝ E₀) (hB' : Differentiable ℝ B₀)
    (hm : OM.FreeMaxwellEquations E B) :
    ∃ (Ec : EuclideanSpace ℝ (Fin 3)), ∀ t x,
    (B t x) - (√(μ • ε)) • (s ⨯ₑ₃ (E t x)) = Ec := by
  have hc_non_zero : c ≠ 0 := by
    rw [hc]
    simp [ne_of_gt, OM.mu_ge_zero, OM.eps_ge_zero]
  have hcuB' : ∃ (Ecu : ℝ → EuclideanSpace ℝ (Fin 3)), ∀ t x,
      (B t x) - (√(μ • ε)) • (s ⨯ₑ₃ (E t x)) = Ecu (inner ℝ x s - c * t) := by
    use fun u => B₀ u - (√(μ • ε)) • (s ⨯ₑ₃ E₀ u)
    intro t x
    rw [hEwave, hBwave, electricPlaneWave, magneticPlaneWave, planeWave, planeWave]
  have hdifferentiableB := differentiable_uncurry_of_eq_planewave hBwave hB'
  have hcxB' := magneticPlaneWave_eq_cross_electricPlaneWave_upto_space_fun
    OM hc hEwave hE' hm hdifferentiableB
  obtain ⟨Bcx, hcxB''⟩ := hcxB'
  obtain ⟨Bcu, hcuB⟩ := hcuB'
  have hcxB : ∀ t x, (B t x) - (√(μ • ε)) • (s ⨯ₑ₃ (E t x)) = Bcx x := by
    simp [hcxB'']
  use Bcu 0
  intro t x
  rw [hcxB]
  have hu : inner ℝ x s - c * (c⁻¹ * inner ℝ x s) = 0 := by
    rw [← mul_assoc]
    simp [hc_non_zero]
  rw [← hu, ← hcuB (c⁻¹ * inner ℝ x s) x, hcxB]

--#25205
lemma Fin.forall_fin_three {p : Fin 3 → Prop} : (∀ i, p i) ↔ p 0 ∧ p 1 ∧ p 2 :=
  Fin.forall_fin_succ.trans <| and_congr_right fun _ => Fin.forall_fin_two

/-- Unit vectors in the direciton of `B`, `E` and `s` form an orthonormal traid for an EMwave
after subtracting the appropriate constant fields. -/
theorem orthonormal_triad_of_EMwave {s : Space} {hs : inner ℝ s s = 1}
    {E₀ : ℝ → EuclideanSpace ℝ (Fin 3)} {B₀ : ℝ → EuclideanSpace ℝ (Fin 3)}
    {E : ElectricField} {B : MagneticField} (hc : c = (√(μ • ε))⁻¹)
    (hEwave : E = electricPlaneWave E₀ c s hs)
    (hBwave : B = magneticPlaneWave B₀ c s hs)
    (hE' : Differentiable ℝ E₀) (hB' : Differentiable ℝ B₀)
    (hm : OM.FreeMaxwellEquations E B) :
    ∃ (Ep Bp : EuclideanSpace ℝ (Fin 3)), ∀ t x,
    E t x - Ep ≠ 0 ∧ B t x - Bp ≠ 0 →
    Orthonormal ℝ ![((‖E t x - Ep‖)⁻¹) • (E t x - Ep), ((‖B t x - Bp‖)⁻¹) • (B t x - Bp), s] := by
  obtain ⟨Ec, hEc⟩ := electricField_transverse_upto_const_of_EMwave OM hc hEwave hBwave hE' hB' hm
  obtain ⟨Bcdiff, hBcdiff⟩ := magneticField_sub_s_cross_electricField_eq_const_of_EMwave
      OM hc hEwave hBwave hE' hB' hm
  use Ec, Bcdiff + (√(μ • ε)) • (s ⨯ₑ₃ Ec)
  intro t x h
  rw [Orthonormal]
  constructor
  · intro i
    fin_cases i
    · exact norm_smul_inv_norm h.1
    · exact norm_smul_inv_norm h.2
    · rw [norm_eq_sqrt_real_inner]
      simp [hs]
  · rw [Pairwise]
    let r : EuclideanSpace ℝ (Fin 3) → EuclideanSpace ℝ (Fin 3) → Prop :=
        fun u v ↦ (inner ℝ u v = 0)
    change Pairwise (Function.onFun r _)
    have hr : Symmetric r := fun _ _ ↦ inner_eq_zero_symm.mp
    simp_rw [Symmetric.pairwise_on hr, Fin.forall_fin_three, r]
    constructor
    simp [-PiLp.inner_apply]
    constructor
    · rw [inner_smul_left, inner_smul_right]
      simp [-PiLp.inner_apply]
      right
      right
      rw [← hBcdiff t x]
      simp only [smul_eq_mul, sub_add, sub_sub_cancel]
      rw [← smul_sub, inner_smul_right]
      rw [← WithLp.equiv_symm_sub, ← LinearMap.map_sub, ← WithLp.equiv_sub]
      rw [inner_cross_self]
      simp
    · rw [inner_smul_left]
      simp [-PiLp.inner_apply]
      right
      rw [hEc]
    · simp [-PiLp.inner_apply]
      rw [inner_smul_left]
      simp [-PiLp.inner_apply]
      right
      rw [← hBcdiff t x]
      simp only [smul_eq_mul, sub_add, sub_sub_cancel]
      rw [← smul_sub, inner_smul_left]
      rw [← WithLp.equiv_symm_sub, ← LinearMap.map_sub, ← WithLp.equiv_sub]
      rw [real_inner_comm, inner_self_cross]
      simp<|MERGE_RESOLUTION|>--- conflicted
+++ resolved
@@ -293,11 +293,7 @@
     (E t x) = - (√(μ • ε))⁻¹ • (s ⨯ₑ₃ (B t x)) + c x := by
   have h : ∀ t x, ∂ₜ (fun t => (E t x)) t + (√(μ • ε))⁻¹ • ∂ₜ (fun t => s ⨯ₑ₃ (B t x)) t = 0 := by
     intro t x
-<<<<<<< HEAD
     rw [time_deriv_electricPlaneWave_eq_cross_time_deriv_magneticPlaneWave
-=======
-    rw [deriv_smul, time_deriv_electricPlaneWave_eq_cross_time_deriv_magneticPlaneWave
->>>>>>> b07ba683
         OM hc hBwave h' hm]
     rw [time_deriv_cross_commute]
     simp only [smul_eq_mul, neg_smul, neg_add_cancel]
