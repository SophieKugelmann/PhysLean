/-
Copyright (c) 2025 Joseph Tooby-Smith. All rights reserved.
Released under Apache 2.0 license as described in the file LICENSE.
Authors: Matteo Cipollina, Joseph Tooby-Smith
-/
import PhysLean.Relativity.Lorentz.RealTensor.Metrics.Basic
import Mathlib.Geometry.Manifold.IsManifold.Basic
/-!

## Metrics as real Lorentz tensors

-/
open IndexNotation
open CategoryTheory
open MonoidalCategory
open Matrix
open MatrixGroups
open Complex
open TensorProduct
open IndexNotation
open CategoryTheory
open TensorTree
open OverColor.Discrete
noncomputable section

namespace Lorentz
open realLorentzTensor

/-- Real contravariant Lorentz vector. -/
abbrev Vector (d : ℕ := 3) := ℝT[d, .up]

namespace Vector

set_option quotPrecheck false in
/-- The action of the Lorentz group on a Lorentz vector. -/
scoped infixl:60 "•" => ((realLorentzTensor _).F.obj (OverColor.mk ![Color.up])).ρ

/-- The equivalence between the type of indices of a Lorentz vector and
  `Fin 1 ⊕ Fin d`. -/
def indexEquiv {d : ℕ} :
    ((j : Fin (Nat.succ 0)) → Fin ((realLorentzTensor d).repDim (![Color.up] j)))
    ≃ Fin 1 ⊕ Fin d :=
  let e :((j : Fin (Nat.succ 0)) → Fin ((realLorentzTensor d).repDim (![Color.up] j)))
    ≃ Fin (1 + d) := {
    toFun := fun f => Fin.cast (by rfl) (f 0)
    invFun := fun x => (fun j => Fin.cast (by simp) x)
    left_inv := fun f => by
      ext j
      fin_cases j
      simp
    right_inv := fun x => by rfl}
  e.trans finSumFinEquiv.symm

/-- The coordinates of a Lorentz vector as a linear map. -/
def toCoord {d : ℕ} : Vector d ≃ₗ[ℝ] (Fin 1 ⊕ Fin d → ℝ) := Equiv.toLinearEquiv
  (((realLorentzTensor d).tensorBasis ![.up]).repr.toEquiv.trans <|
  Finsupp.equivFunOnFinite.trans <|
  (Equiv.piCongrLeft' _ indexEquiv))
    {
      map_add := fun x y => by
        simp [Nat.succ_eq_add_one, Nat.reduceAdd, C_eq_color, map_add]
        rfl
      map_smul := fun c x => by
        simp [Nat.succ_eq_add_one, Nat.reduceAdd, C_eq_color, _root_.map_smul,
          RingHom.id_apply]
        rfl
    }

lemma toCoord_apply {d : ℕ} (p : Vector d) : toCoord p =
    (Equiv.piCongrLeft' _ indexEquiv <|
    Finsupp.equivFunOnFinite <|
    ((realLorentzTensor d).tensorBasis _).repr p) := rfl

lemma toCoord_injective {d : ℕ} : Function.Injective (@toCoord d) := by
  exact toCoord.toEquiv.injective

instance : CoeFun (Vector d) (fun _ => Fin 1 ⊕ Fin d → ℝ) := ⟨toCoord⟩

lemma toCoord_tprod {d : ℕ} (p : (i : Fin 1) →
    ↑((realLorentzTensor d).FD.obj { as := ![Color.up] i }).V) (i : Fin 1 ⊕ Fin d) :
    toCoord (PiTensorProduct.tprod ℝ p) i =
      ((Lorentz.contrBasisFin d).repr (p 0))
      (indexEquiv.symm i 0) := by
  rw [toCoord_apply]
  simp only [Nat.succ_eq_add_one, Nat.reduceAdd, C_eq_color, OverColor.mk_left, Functor.id_obj,
    OverColor.mk_hom, Equiv.piCongrLeft'_apply, Finsupp.equivFunOnFinite_apply, Fin.isValue]
  erw [TensorSpecies.TensorBasis.tensorBasis_repr_tprod]
  simp only [Finset.univ_unique, Fin.default_eq_zero, Fin.isValue, C_eq_color,
    Finset.prod_singleton, cons_val_zero]
  rfl

lemma tensorNode_repr_apply {d : ℕ} (p : Vector d)
    (b : (j : Fin (Nat.succ 0)) → Fin ((realLorentzTensor d).repDim (![Color.up] j))) :
    ((realLorentzTensor d).tensorBasis _).repr p b =
    p (finSumFinEquiv.symm (b 0)) := by
  simp [toCoord_apply, indexEquiv]
  congr
  ext j
  fin_cases j
  simp

/-- The Minkowski product of Lorentz vectors in the +--- convention.. -/
def innerProduct {d : ℕ} (p q : Vector d) : ℝ :=
  {η' d | μ ν ⊗ p | μ ⊗ q | ν}ᵀᵀ.field

@[inherit_doc innerProduct]
notation "⟪" p ", " q "⟫ₘ" => innerProduct p q

open TensorTree
lemma innerProduct_toCoord {d : ℕ} (p q : Vector d) :
    ⟪p, q⟫ₘ = p (Sum.inl 0) * q (Sum.inl 0) - ∑ i, p (Sum.inr i) * q (Sum.inr i) := by
  dsimp only [innerProduct, Nat.succ_eq_add_one, Nat.reduceAdd, C_eq_color, Fin.isValue]
  rw [TensorTree.field_eq_repr]
  rw [contr_tensorBasis_repr_apply_eq_fin]
  conv_lhs =>
    enter [2, x]
    rw [prod_tensorBasis_repr_apply]
    rw [contr_tensorBasis_repr_apply_eq_fin]
    rw [tensorNode_repr_apply]
    enter [1, 2, y]
    rw [prod_tensorBasis_repr_apply]
    rw [tensorNode_repr_apply]
    enter [1]
    erw [coMetric_repr_apply_eq_minkowskiMatrix]
  simp only [Nat.succ_eq_add_one, Nat.reduceAdd, C_eq_color, Fin.isValue, Fin.succAbove_zero,
    Function.comp_apply, Fin.zero_succAbove, Fin.succ_zero_eq_one, Fin.cast_eq_self,
    Fin.succ_one_eq_two, tensorNode_tensor]
  conv_lhs =>
    enter [2, x, 2, 3]
    simp only [Fin.isValue]
    change finSumFinEquiv.symm x
  conv_lhs =>
    enter [2, x, 1, 2, y, 2, 3]
    change finSumFinEquiv.symm y
  conv_lhs =>
    enter [2, x, 1, 2, y, 1]
    simp only [Fin.isValue]
    change minkowskiMatrix (finSumFinEquiv.symm y) (finSumFinEquiv.symm x)
  conv_lhs =>
    enter [2, x, 1]
    rw [← finSumFinEquiv.sum_comp]
  rw [← finSumFinEquiv.sum_comp]
  simp only [Equiv.symm_apply_apply, Fintype.sum_sum_type, Finset.univ_unique, Fin.default_eq_zero,
    Fin.isValue, Finset.sum_singleton, ne_eq, reduceCtorEq, not_false_eq_true,
    minkowskiMatrix.off_diag_zero, zero_mul, Finset.sum_const_zero, _root_.add_zero,
    _root_.zero_add]
  congr 1
  rw [minkowskiMatrix.inl_0_inl_0]
  simp only [Fin.isValue, one_mul]
  rw [← Finset.sum_neg_distrib]
  congr
  funext x
  rw [Finset.sum_eq_single x]
  · rw [minkowskiMatrix.inr_i_inr_i]
    simp
  · intro y _ hy
    rw [minkowskiMatrix.off_diag_zero (by simp [hy])]
    simp
  · simp

@[simp]
lemma innerProduct_zero_left {d : ℕ} (q : Vector d) :
    ⟪0, q⟫ₘ = 0 := by
  rw [innerProduct_toCoord]
  simp [toCoord]

@[simp]
lemma innerProduct_zero_right {d : ℕ} (p : Vector d) :
    ⟪p, 0⟫ₘ = 0 := by
  rw [innerProduct_toCoord]
  simp [toCoord]

@[simp]
lemma innerProduct_invariant {d : ℕ} (p q : Vector d) (Λ : LorentzGroup d) :
    ⟪Λ • p, Λ • q⟫ₘ = ⟪p, q⟫ₘ := by
  rw [innerProduct]
  have h1 (q : Vector d) :
    (tensorNode (Λ • q)).tensor
    = (action Λ (tensorNode q)).tensor := by simp [action_tensor]
  rw [field]
  rw [contr_tensor_eq <| prod_tensor_eq_snd <| h1 q]
  rw [contr_tensor_eq <| prod_tensor_eq_fst
    <| contr_tensor_eq <| prod_tensor_eq_snd <| h1 p]
  have h2 : (tensorNode (realLorentzTensor.coMetric d)).tensor
      = (action Λ (tensorNode (realLorentzTensor.coMetric d))).tensor := by
    rw [action_coMetric]
  rw [contr_tensor_eq <| prod_tensor_eq_fst
    <| contr_tensor_eq <| prod_tensor_eq_fst <| h2]
  rw [contr_tensor_eq <| prod_tensor_eq_fst <| contr_tensor_eq <|
    prod_action _ _ _]
  rw [contr_tensor_eq <| prod_tensor_eq_fst <| contr_action _ _]
  rw [contr_tensor_eq <| prod_action _ _ _]
  rw [contr_action _]
  rw [← field]
  simp only [Nat.succ_eq_add_one, Nat.reduceAdd, C_eq_color, Fin.isValue, Fin.succAbove_zero,
    action_field]
  rw [innerProduct]

instance : FiniteDimensional ℝ (Vector d) := by
  apply FiniteDimensional.of_fintype_basis ((realLorentzTensor d).tensorBasis _)

/-!

## Smoothness

-/

section smoothness

instance isNormedAddCommGroup (d : ℕ) : NormedAddCommGroup (Vector d) :=
  NormedAddCommGroup.induced ↑(Vector d).V (Fin 1 ⊕ Fin d → ℝ)
  (@toCoord d) (toCoord_injective)

instance isNormedSpace (d : ℕ) :
    haveI := isNormedAddCommGroup d
    NormedSpace ℝ (Vector d) :=
  NormedSpace.induced ℝ (Vector d) (Fin 1 ⊕ Fin d → ℝ) (@toCoord d)

/-- The `toCoord` map as a `ContinuousLinearEquiv`. -/
def toCoordContinuous {d : ℕ} : Vector d ≃L[ℝ] (Fin 1 ⊕ Fin d → ℝ) :=
  LinearEquiv.toContinuousLinearEquiv toCoord

@[fun_prop]
lemma toCoord_differentiable {d : ℕ} :
    Differentiable ℝ (@toCoord d) := by
  exact toCoordContinuous.differentiable

lemma toCoord_fderiv {d : ℕ} (x : ↑(Vector d).V) :
    (fderiv ℝ (@toCoord d) x).toLinearMap = toCoord.toLinearMap := by
  change (fderiv ℝ toCoordContinuous x).toLinearMap = toCoord.toLinearMap
  rw [ContinuousLinearEquiv.fderiv]
  rfl

/-- The coordinates of a Lorentz vector as a linear map. -/
def toCoordFull {d : ℕ} : Vector d ≃ₗ[ℝ]
    (((j : Fin (Nat.succ 0)) → Fin ((realLorentzTensor d).repDim (![Color.up] j))) → ℝ) :=
  Equiv.toLinearEquiv
  (((realLorentzTensor d).tensorBasis ![.up]).repr.toEquiv.trans <|
  Finsupp.equivFunOnFinite)
    {
      map_add := fun x y => by
        simp [Nat.succ_eq_add_one, Nat.reduceAdd, C_eq_color, map_add]
        rfl
      map_smul := fun c x => by
        simp [Nat.succ_eq_add_one, Nat.reduceAdd, C_eq_color, _root_.map_smul,
          RingHom.id_apply]
        rfl
    }

lemma toCoord_apply_eq_toCoordFull_apply {d : ℕ} (p : Vector d) :
    toCoord p = (Equiv.piCongrLeft' _ indexEquiv) (toCoordFull p) := by
  rfl

/-- The `toCoordFull` map as a `ContinuousLinearEquiv`. -/
def fromCoordFullContinuous {d : ℕ} :
    (((j : Fin (Nat.succ 0)) → Fin ((realLorentzTensor d).repDim (![Color.up] j))) → ℝ) ≃L[ℝ]
    Vector d :=
  LinearEquiv.toContinuousLinearEquiv toCoordFull.symm

open Manifold
open Matrix
open Complex
open ComplexConjugate

/-- The structure of a smooth manifold on Vector . -/
def asSmoothManifold (d : ℕ) : ModelWithCorners ℝ (Vector d) (Vector d) := 𝓘(ℝ, Vector d)

/-- The instance of a `ChartedSpace` on `Vector d`. -/
instance : ChartedSpace (Vector d) (Vector d) := chartedSpaceSelf (Vector d)

end smoothness

/-!

## The Lorentz action

-/

lemma action_apply_eq_sum (i : Fin 1 ⊕ Fin d) (Λ : LorentzGroup d) (p : Vector d) :
    (Λ • p) i = ∑ j, Λ.1 i j * p j := by
  revert p
  refine fun p ↦
    PiTensorProduct.induction_on' p ?_ (by
    intro a b hx hy
    simp at hx hy ⊢
    rw [hx, hy]
    simp [mul_add, Finset.sum_add_distrib]
    ring)
  intro r p
  simp only [TensorSpecies.F_def, Nat.reduceAdd, OverColor.mk_left,
    Functor.id_obj, OverColor.mk_hom, PiTensorProduct.tprodCoeff_eq_smul_tprod, _root_.map_smul,
    Pi.smul_apply, smul_eq_mul]
  conv_lhs =>
    enter [2, 2]
    simp [C_eq_color, OverColor.lift, OverColor.lift.obj', LaxBraidedFunctor.of_toFunctor,
      Nat.succ_eq_add_one, Nat.reduceAdd]
<<<<<<< HEAD
    /- I believe this erw is needed becuase of (realLorentzTensor d).G and
      LorentzGroup d are different. -/
=======
>>>>>>> 48ef034b
    erw [OverColor.lift.objObj'_ρ_tprod]
  conv_rhs =>
    enter [2, x]
    rw [← mul_assoc, mul_comm _ r, mul_assoc]
  rw [← Finset.mul_sum]
  congr
  simp_all only [Nat.succ_eq_add_one, OverColor.mk_left, _root_.zero_add, Functor.id_obj,
    C_eq_color, OverColor.mk_hom]
  erw [toCoord_tprod]
  change ((contrBasisFin d).repr (Λ *ᵥ _)) _ = _
  rw [contrBasisFin_repr_apply]
  rw [ContrMod.mulVec_val]
  rw [mulVec_eq_sum]
  simp only [Fin.isValue, op_smul_eq_smul, Nat.succ_eq_add_one, Nat.reduceAdd, Finset.sum_apply,
    Pi.smul_apply, transpose_apply, smul_eq_mul]
  congr
  funext j
  rw [mul_comm]
  congr
  · match i with
    | Sum.inl 0 => rfl
    | Sum.inr i => simp [finSumFinEquiv, indexEquiv]
  · erw [toCoord_tprod]
    rw [contrBasisFin_repr_apply]
    congr
    match j with
    | Sum.inl 0 => rfl
    | Sum.inr j => simp [finSumFinEquiv, indexEquiv]

lemma action_toCoord_eq_mulVec {d} (Λ : LorentzGroup d) (p : Vector d) :
    toCoord (Λ • p) = Λ.1 *ᵥ (toCoord p) := by
  funext i
  rw [action_apply_eq_sum, mulVec_eq_sum]
  simp only [op_smul_eq_smul, Finset.sum_apply, Pi.smul_apply, transpose_apply, smul_eq_mul,
    mul_comm]

end Vector

end Lorentz<|MERGE_RESOLUTION|>--- conflicted
+++ resolved
@@ -294,11 +294,6 @@
     enter [2, 2]
     simp [C_eq_color, OverColor.lift, OverColor.lift.obj', LaxBraidedFunctor.of_toFunctor,
       Nat.succ_eq_add_one, Nat.reduceAdd]
-<<<<<<< HEAD
-    /- I believe this erw is needed becuase of (realLorentzTensor d).G and
-      LorentzGroup d are different. -/
-=======
->>>>>>> 48ef034b
     erw [OverColor.lift.objObj'_ρ_tprod]
   conv_rhs =>
     enter [2, x]
