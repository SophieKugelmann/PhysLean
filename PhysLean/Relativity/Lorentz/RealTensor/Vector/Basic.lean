/-
Copyright (c) 2025 Joseph Tooby-Smith. All rights reserved.
Released under Apache 2.0 license as described in the file LICENSE.
Authors: Matteo Cipollina, Joseph Tooby-Smith
-/
import PhysLean.Relativity.Lorentz.RealTensor.Metrics.Basic
import Mathlib.Geometry.Manifold.IsManifold.Basic
import Mathlib.Analysis.InnerProductSpace.PiL2
/-!

## Metrics as real Lorentz tensors

-/
open IndexNotation
open CategoryTheory
open MonoidalCategory
open Matrix
open MatrixGroups
open Complex
open TensorProduct
open IndexNotation
open CategoryTheory
open TensorTree
open OverColor.Discrete
noncomputable section

namespace Lorentz
open realLorentzTensor

/-- Real contravariant Lorentz vector. -/
abbrev Vector (d : ℕ := 3) := ℝT[d, .up]

namespace Vector

/-- The equivalence between the type of indices of a Lorentz vector and
  `Fin 1 ⊕ Fin d`. -/
def indexEquiv {d : ℕ} :
    ((j : Fin (Nat.succ 0)) → Fin ((realLorentzTensor d).repDim (![Color.up] j)))
    ≃ Fin 1 ⊕ Fin d :=
  let e :((j : Fin (Nat.succ 0)) → Fin ((realLorentzTensor d).repDim (![Color.up] j)))
    ≃ Fin (1 + d) := {
    toFun := fun f => Fin.cast (by rfl) (f 0)
    invFun := fun x => (fun j => Fin.cast (by simp) x)
    left_inv := fun f => by
      ext j
      fin_cases j
      simp
    right_inv := fun x => by rfl}
  e.trans finSumFinEquiv.symm

/-- The coordinates of a Lorentz vector as a linear map. -/
<<<<<<< HEAD
def toCoord {d : ℕ} : Vector d ≃ₗ[ℝ] (Fin 1 ⊕ Fin d → ℝ) :=
  Equiv.toLinearEquiv (
    ((realLorentzTensor d).tensorBasis ![.up]).repr.toEquiv.trans <|
    Finsupp.equivFunOnFinite.trans <|
    (Equiv.piCongrLeft' _ indexEquiv))
      {
        map_add := fun x y => by
          simp  [ Nat.succ_eq_add_one, Nat.reduceAdd, C_eq_color, map_add]
          rfl
        map_smul := fun c x => by
          simp  [ Nat.succ_eq_add_one, Nat.reduceAdd, C_eq_color, _root_.map_smul,
            RingHom.id_apply]
          rfl
      }
=======
def toCoord {d : ℕ} : Vector d →ₗ[ℝ] (Fin 1 ⊕ Fin d → ℝ) where
  toFun p := Equiv.piCongrLeft' _ indexEquiv <|
    Finsupp.equivFunOnFinite <|
    ((realLorentzTensor d).tensorBasis _).repr p
  map_add' x y := by
    simp only [Nat.succ_eq_add_one, Nat.reduceAdd, C_eq_color, map_add]
    rfl
  map_smul' x y := by
    simp only [Nat.succ_eq_add_one, Nat.reduceAdd, C_eq_color, _root_.map_smul,
      RingHom.id_apply]
    rfl
>>>>>>> 329c50a7

lemma toCoord_apply {d : ℕ} (p : Vector d) : toCoord p =
    (Equiv.piCongrLeft' _ indexEquiv <|
    Finsupp.equivFunOnFinite <|
    ((realLorentzTensor d).tensorBasis _).repr p) := rfl

lemma toCoord_injective {d : ℕ} : Function.Injective (@toCoord d) := by
<<<<<<< HEAD
  exact toCoord.toEquiv.injective

instance : CoeFun (Vector d) (fun _ => Fin 1 ⊕ Fin d → ℝ) := ⟨toCoord⟩

=======
  intros x y h
  simpa [toCoord] using h

instance : CoeFun (Vector d) (fun _ => Fin 1 ⊕ Fin d → ℝ) := ⟨toCoord⟩

/-- The element of `Vector d` from coordinates. -/
def fromCoord {d : ℕ} (f : Fin 1 ⊕ Fin d → ℝ) : Vector d :=
  ((realLorentzTensor d).tensorBasis _).repr.symm <|
  Finsupp.equivFunOnFinite.symm <|
  (Equiv.piCongrLeft' _ indexEquiv).symm f

@[simp]
lemma toCoord_fromCoord {d : ℕ} (f : Fin 1 ⊕ Fin d → ℝ) :
    toCoord (fromCoord f) = f := by
  simp only [toCoord_apply, Nat.succ_eq_add_one, Nat.reduceAdd, C_eq_color, fromCoord,
    Basis.repr_symm_apply, Basis.repr_linearCombination, Equiv.apply_symm_apply]
>>>>>>> 329c50a7

lemma tensorNode_repr_apply {d : ℕ} (p : Vector d)
    (b : (j : Fin (Nat.succ 0)) → Fin ((realLorentzTensor d).repDim (![Color.up] j))) :
    ((realLorentzTensor d).tensorBasis _).repr p b =
    p (finSumFinEquiv.symm (b 0)) := by
  simp [toCoord_apply, indexEquiv]
  congr
  ext j
  fin_cases j
  simp

/-- The Minkowski product of Lorentz vectors in the +--- convention.. -/
def innerProduct {d : ℕ} (p q : Vector d) : ℝ :=
  {η' d | μ ν ⊗ p | μ ⊗ q | ν}ᵀ.field

@[inherit_doc innerProduct]
notation "⟪" p ", " q "⟫ₘ" => innerProduct p q

open TensorTree
lemma innerProduct_toCoord {d : ℕ} (p q : Vector d) :
    ⟪p, q⟫ₘ = p (Sum.inl 0) * q (Sum.inl 0) - ∑ i, p (Sum.inr i) * q (Sum.inr i) := by
  dsimp only [innerProduct, Nat.succ_eq_add_one, Nat.reduceAdd, C_eq_color, Fin.isValue]
  rw [TensorTree.field_eq_repr]
  rw [contr_tensorBasis_repr_apply_eq_fin]
  conv_lhs =>
    enter [2, x]
    rw [prod_tensorBasis_repr_apply]
    rw [contr_tensorBasis_repr_apply_eq_fin]
    rw [tensorNode_repr_apply]
    enter [1, 2, y]
    rw [prod_tensorBasis_repr_apply]
    rw [tensorNode_repr_apply]
    enter [1]
    erw [coMetric_repr_apply_eq_minkowskiMatrix]
  simp only [Nat.succ_eq_add_one, Nat.reduceAdd, C_eq_color, Fin.isValue, Fin.succAbove_zero,
    Function.comp_apply, Fin.zero_succAbove, Fin.succ_zero_eq_one, Fin.cast_eq_self,
    Fin.succ_one_eq_two, tensorNode_tensor]
  conv_lhs =>
    enter [2, x, 2, 3]
    simp only [Fin.isValue]
    change finSumFinEquiv.symm x
  conv_lhs =>
    enter [2, x, 1, 2, y, 2, 3]
    change finSumFinEquiv.symm y
  conv_lhs =>
    enter [2, x, 1, 2, y, 1]
    simp only [Fin.isValue]
    change minkowskiMatrix (finSumFinEquiv.symm y) (finSumFinEquiv.symm x)
  conv_lhs =>
    enter [2, x, 1]
    rw [← finSumFinEquiv.sum_comp]
  rw [← finSumFinEquiv.sum_comp]
  simp only [Equiv.symm_apply_apply, Fintype.sum_sum_type, Finset.univ_unique, Fin.default_eq_zero,
    Fin.isValue, Finset.sum_singleton, ne_eq, reduceCtorEq, not_false_eq_true,
    minkowskiMatrix.off_diag_zero, zero_mul, Finset.sum_const_zero, _root_.add_zero,
    _root_.zero_add]
  congr 1
  rw [minkowskiMatrix.inl_0_inl_0]
  simp only [Fin.isValue, one_mul]
  rw [← Finset.sum_neg_distrib]
  congr
  funext x
  rw [Finset.sum_eq_single x]
  · rw [minkowskiMatrix.inr_i_inr_i]
    simp
  · intro y _ hy
    rw [minkowskiMatrix.off_diag_zero (by simp [hy])]
    simp
  · simp

@[simp]
lemma innerProduct_zero_left {d : ℕ} (q : Vector d) :
    ⟪0, q⟫ₘ = 0 := by
  rw [innerProduct_toCoord]
  simp [toCoord]

@[simp]
lemma innerProduct_zero_right {d : ℕ} (p : Vector d) :
    ⟪p, 0⟫ₘ = 0 := by
  rw [innerProduct_toCoord]
  simp [toCoord]

@[simp]
lemma innerProduct_invariant {d : ℕ} (p q : Vector d) (Λ : LorentzGroup d) :
    ⟪((realLorentzTensor d).F.obj _).ρ Λ p, ((realLorentzTensor d).F.obj _).ρ Λ q⟫ₘ = ⟪p, q⟫ₘ := by
  rw [innerProduct]
  have h1 (q : Vector d) :
    (tensorNode ((((realLorentzTensor d).F.obj (OverColor.mk ![Color.up])).ρ Λ) q)).tensor
    = (action Λ (tensorNode q)).tensor := by simp [action_tensor]
  rw [field]
  rw [contr_tensor_eq <| prod_tensor_eq_snd <| h1 q]
  rw [contr_tensor_eq <| prod_tensor_eq_fst
    <| contr_tensor_eq <| prod_tensor_eq_snd <| h1 p]
  have h2 : (tensorNode (realLorentzTensor.coMetric d)).tensor
      = (action Λ (tensorNode (realLorentzTensor.coMetric d))).tensor := by
    rw [action_coMetric]
  rw [contr_tensor_eq <| prod_tensor_eq_fst
    <| contr_tensor_eq <| prod_tensor_eq_fst <| h2]
  rw [contr_tensor_eq <| prod_tensor_eq_fst <| contr_tensor_eq <|
    prod_action _ _ _]
  rw [contr_tensor_eq <| prod_tensor_eq_fst <| contr_action _ _]
  rw [contr_tensor_eq <| prod_action _ _ _]
  rw [contr_action _]
  rw [← field]
  simp only [Nat.succ_eq_add_one, Nat.reduceAdd, C_eq_color, Fin.isValue, Fin.succAbove_zero,
    action_field]
  rw [innerProduct]

instance : FiniteDimensional ℝ (Vector d) := by
  apply FiniteDimensional.of_fintype_basis ((realLorentzTensor d).tensorBasis _)

/-!

## Smoothness

-/

section smoothness


instance isNormedAddCommGroup (d : ℕ) : NormedAddCommGroup (Vector d) :=
  NormedAddCommGroup.induced ↑(Vector d).V (Fin 1 ⊕ Fin d → ℝ)
  (@toCoord d) (toCoord_injective)

instance isNormedSpace (d : ℕ) :
    haveI := isNormedAddCommGroup d
    NormedSpace ℝ (Vector d) :=
  NormedSpace.induced ℝ (Vector d) (Fin 1 ⊕ Fin d → ℝ) (@toCoord d)

def toCoordContinuous {d : ℕ} : Vector d ≃L[ℝ] (Fin 1 ⊕ Fin d → ℝ) :=
  LinearEquiv.toContinuousLinearEquiv toCoord

lemma toCoord_fderiv {d : ℕ} (x : ↑(Vector d).V) :
    (fderiv ℝ (@toCoord d) x).toLinearMap = toCoord.toLinearMap := by
  change (fderiv ℝ toCoordContinuous x).toLinearMap = toCoord.toLinearMap
  rw [ContinuousLinearEquiv.fderiv]
  rfl

/-- The coordinates of a Lorentz vector as a linear map. -/
def toCoordFull {d : ℕ} : Vector d ≃ₗ[(realLorentzTensor d).k]
    (((j : Fin (Nat.succ 0)) → Fin ((realLorentzTensor d).repDim (![Color.up] j))) →
    (realLorentzTensor d).k)  :=
  Equiv.toLinearEquiv (
    ((realLorentzTensor d).tensorBasis ![.up]).repr.toEquiv.trans <|
    Finsupp.equivFunOnFinite)
      {
        map_add := fun x y => by
          simp  [ Nat.succ_eq_add_one, Nat.reduceAdd, C_eq_color, map_add]
          rfl
        map_smul := fun c x => by
          simp  [ Nat.succ_eq_add_one, Nat.reduceAdd, C_eq_color, _root_.map_smul,
            RingHom.id_apply]
          rfl
      }

instance : CompleteSpace (realLorentzTensor d).k := inferInstanceAs (CompleteSpace ℝ)

instance : ContinuousSMul (realLorentzTensor d).k ↑(Vector d).V  := inferInstanceAs (ContinuousSMul ℝ _)

def fromCoordFullContinuous {d : ℕ} :
   (((j : Fin (Nat.succ 0)) → Fin ((realLorentzTensor d).repDim (![Color.up] j))) →
    (realLorentzTensor d).k) ≃L[(realLorentzTensor d).k]
    Vector d :=
  LinearEquiv.toContinuousLinearEquiv toCoordFull.symm


open Manifold
open Matrix
open Complex
open ComplexConjugate

/-- The structure of a smooth manifold on Vector . -/
def asSmoothManifold (d : ℕ) : ModelWithCorners ℝ (Vector d) (Vector d) := 𝓘(ℝ, Vector d)

/-- The instance of a `ChartedSpace` on `Vector d`. -/
instance : ChartedSpace (Vector d) (Vector d) := chartedSpaceSelf (Vector d)

end smoothness

end Vector

end Lorentz<|MERGE_RESOLUTION|>--- conflicted
+++ resolved
@@ -49,7 +49,6 @@
   e.trans finSumFinEquiv.symm
 
 /-- The coordinates of a Lorentz vector as a linear map. -/
-<<<<<<< HEAD
 def toCoord {d : ℕ} : Vector d ≃ₗ[ℝ] (Fin 1 ⊕ Fin d → ℝ) :=
   Equiv.toLinearEquiv (
     ((realLorentzTensor d).tensorBasis ![.up]).repr.toEquiv.trans <|
@@ -64,19 +63,6 @@
             RingHom.id_apply]
           rfl
       }
-=======
-def toCoord {d : ℕ} : Vector d →ₗ[ℝ] (Fin 1 ⊕ Fin d → ℝ) where
-  toFun p := Equiv.piCongrLeft' _ indexEquiv <|
-    Finsupp.equivFunOnFinite <|
-    ((realLorentzTensor d).tensorBasis _).repr p
-  map_add' x y := by
-    simp only [Nat.succ_eq_add_one, Nat.reduceAdd, C_eq_color, map_add]
-    rfl
-  map_smul' x y := by
-    simp only [Nat.succ_eq_add_one, Nat.reduceAdd, C_eq_color, _root_.map_smul,
-      RingHom.id_apply]
-    rfl
->>>>>>> 329c50a7
 
 lemma toCoord_apply {d : ℕ} (p : Vector d) : toCoord p =
     (Equiv.piCongrLeft' _ indexEquiv <|
@@ -84,29 +70,10 @@
     ((realLorentzTensor d).tensorBasis _).repr p) := rfl
 
 lemma toCoord_injective {d : ℕ} : Function.Injective (@toCoord d) := by
-<<<<<<< HEAD
   exact toCoord.toEquiv.injective
 
 instance : CoeFun (Vector d) (fun _ => Fin 1 ⊕ Fin d → ℝ) := ⟨toCoord⟩
 
-=======
-  intros x y h
-  simpa [toCoord] using h
-
-instance : CoeFun (Vector d) (fun _ => Fin 1 ⊕ Fin d → ℝ) := ⟨toCoord⟩
-
-/-- The element of `Vector d` from coordinates. -/
-def fromCoord {d : ℕ} (f : Fin 1 ⊕ Fin d → ℝ) : Vector d :=
-  ((realLorentzTensor d).tensorBasis _).repr.symm <|
-  Finsupp.equivFunOnFinite.symm <|
-  (Equiv.piCongrLeft' _ indexEquiv).symm f
-
-@[simp]
-lemma toCoord_fromCoord {d : ℕ} (f : Fin 1 ⊕ Fin d → ℝ) :
-    toCoord (fromCoord f) = f := by
-  simp only [toCoord_apply, Nat.succ_eq_add_one, Nat.reduceAdd, C_eq_color, fromCoord,
-    Basis.repr_symm_apply, Basis.repr_linearCombination, Equiv.apply_symm_apply]
->>>>>>> 329c50a7
 
 lemma tensorNode_repr_apply {d : ℕ} (p : Vector d)
     (b : (j : Fin (Nat.succ 0)) → Fin ((realLorentzTensor d).repDim (![Color.up] j))) :
